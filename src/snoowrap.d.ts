--- conflicted
+++ resolved
@@ -160,11 +160,8 @@
     userAgent: string;
     clientSecret?: string;
     redirectUri: string;
-<<<<<<< HEAD
     permanent?: boolean; // defaults to true
     endpointDomain?: string;
-=======
->>>>>>> 0620380d
     deviceId?: string;
   }
 

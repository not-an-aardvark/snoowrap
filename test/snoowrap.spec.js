--- conflicted
+++ resolved
@@ -1552,14 +1552,6 @@
       const results = await r.searchSubredditNames({query: 'AskReddit'});
       expect(Array.isArray(results)).to.be.true();
     });
-<<<<<<< HEAD
-    it('can search for a list of subreddits by topic', async () => {
-      const results = await r.searchSubredditTopics({query: 'snoowrap'});
-      expect(Array.isArray(results)).to.be.true();
-      expect(results[0]).to.be.an.instanceof(snoowrap.objects.Subreddit);
-    });
-=======
->>>>>>> d535a298
     // honestly I have no idea why there are three separate subreddit search functions
     it('can search for a list of subreddits by name and description', async () => {
       const results = await r.searchSubreddits({query: 'AskReddit', limit: 5});
